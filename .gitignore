--- conflicted
+++ resolved
@@ -1,91 +1,77 @@
-# Ignore Cloudflare tunnel credentials JSON files
-cloudflared/*.json
-cloudflared/*.json
-cloudflared/
+### General data & local artifacts
 data/
 _probe.csv
 segment_before.txt
 docker-compose.prod.yml.bak
-apps/web/.env.production
 test.ps1
 
-!.keep# Python
+### Cloudflare tunnel credentials & directory
+cloudflared/*.json
+cloudflared/
+
+### Environment / secrets (frontend & general)
+apps/web/.env.production
+apps/web/.env.local
+.env
+.env.local
+.env.dev.local
+
+### Keep placeholder files
+!.keep
+!secrets/.keep
+
+### Python
 __pycache__/
 *.pyc
 .venv/
-.env
 
-# Node
+### Node / JS build outputs
 node_modules/
 dist/
 .vite/
 .docusaurus/
 build/
 
-# OS
+### OS
 .DS_Store
 
-# Editor
+### Editor
 .idea/
 .vscode/
 
-# Local databases
+### Local databases
 *.db
 *.sqlite
 *.sqlite3
 *.db-wal
 *.db-shm
 
-<<<<<<< HEAD
-# Env overrides
-apps/web/.env.local
-
-# ML models
+### ML / model artifacts
 *.joblib
 apps/backend/app/data/models/
+/models/
 
-# Reports/exports
+### Reports / exports
 reports/
 *.xlsx
 *.pdf
-=======
-# Build outputs
-build/
 
-# Local env overrides
-.env.local
-.env.dev.local
-
-# ML artifacts
-*.joblib
-/models/
-
-# Reports / exports
-reports/
-*.xlsx
-*.pdf
- 
-# Let's Encrypt certs (local)
+### Let's Encrypt certs (local)
 ops/letsencrypt/
 
-# Secrets & credentials
-
-# KMS wrapped DEK export
+### Secrets & credentials
+secrets/
 active-dek.json
 *.dek.json
-
-secrets/
-!secrets/.keep
-# GCP service account JSON (explicit patterns)
 secrets/gcp-sa.json
 secrets/*.gcp-sa.json
 *.gcp-sa.json
 
-# pnpm cache and logs
+### pnpm cache and logs
 **/.pnpm-store/
 pnpm-debug.log
 
-# Coverage & test artifacts
+### Coverage & test artifacts
 coverage/
 apps/web/coverage/
 */coverage/
@@ -94,13 +80,12 @@
 lcov.info
 htmlcov/
 
-# Python caches (extra)
+### Python caches (extra)
 .mypy_cache/
 .pytest_cache/
 *.py[cod]
 
-# Misc build/test temps
+### Misc build/test temps
 *.log
 *.tmp
-*.swp
->>>>>>> 2bd4462b
+*.swp