<<<<<<< HEAD
services:
  postgres:
    image: postgres:15
    environment:
      POSTGRES_DB: finance
      POSTGRES_USER: myuser
      POSTGRES_PASSWORD: password
    ports:
      - "5432:5432"
    volumes:
      - pgdata:/var/lib/postgresql/data
    restart: unless-stopped

  backend:
    build:
      context: ./apps/backend
      dockerfile: Dockerfile
    environment:
      DATABASE_URL: postgresql+psycopg://myuser:password@postgres:5432/finance
      FRONTEND_ORIGIN: http://127.0.0.1:5173
      DEMO_MODE: "1"
      DEMO_LOGIN_EMAIL: admin@local
      DEMO_LOGIN_PASSWORD: admin123
      DEMO_LOGIN_TOKEN: let-judges-in
=======
﻿services:
  backend:
    build:
      context: ./apps/backend
      dockerfile: Dockerfile
    environment:
      - DATABASE_URL=postgresql+psycopg://myuser:mypassword@postgres:5432/finance
      - OPENAI_BASE_URL=http://host.docker.internal:11434/v1
      - OPENAI_API_KEY=ollama
      - MODEL=gpt-oss:20b
      - DEV_ALLOW_NO_LLM=1
    ports:
      - "8000:8000"
    volumes:
      - ./apps/backend:/app
  # Use image CMD (runs start.sh to auto-run Alembic then Uvicorn)
>>>>>>> 5301c477
    depends_on:
      - postgres
    ports:
      - "8000:8000"
    restart: unless-stopped

  web:
    build:
      context: ./apps/web
      dockerfile: Dockerfile
<<<<<<< HEAD
=======
    ports:
      - "5173:5173"
    volumes:
      - ./apps/web:/app
    command: ["pnpm", "dev", "--host"]

  postgres:
    image: postgres:16
    container_name: finance-pg
    restart: unless-stopped
>>>>>>> 5301c477
    environment:
      VITE_API_BASE: http://127.0.0.1:8000
    depends_on:
      - backend
    ports:
      - "5173:5173"
    restart: unless-stopped

volumes:
  pgdata:<|MERGE_RESOLUTION|>--- conflicted
+++ resolved
@@ -1,4 +1,3 @@
-<<<<<<< HEAD
 services:
   postgres:
     image: postgres:15
@@ -18,58 +17,36 @@
       dockerfile: Dockerfile
     environment:
       DATABASE_URL: postgresql+psycopg://myuser:password@postgres:5432/finance
+      OPENAI_BASE_URL: http://host.docker.internal:11434/v1
+      OPENAI_API_KEY: ollama
+      MODEL: gpt-oss:20b
+      DEV_ALLOW_NO_LLM: "1"
       FRONTEND_ORIGIN: http://127.0.0.1:5173
       DEMO_MODE: "1"
       DEMO_LOGIN_EMAIL: admin@local
       DEMO_LOGIN_PASSWORD: admin123
       DEMO_LOGIN_TOKEN: let-judges-in
-=======
-﻿services:
-  backend:
-    build:
-      context: ./apps/backend
-      dockerfile: Dockerfile
-    environment:
-      - DATABASE_URL=postgresql+psycopg://myuser:mypassword@postgres:5432/finance
-      - OPENAI_BASE_URL=http://host.docker.internal:11434/v1
-      - OPENAI_API_KEY=ollama
-      - MODEL=gpt-oss:20b
-      - DEV_ALLOW_NO_LLM=1
+    depends_on:
+      - postgres
     ports:
       - "8000:8000"
     volumes:
       - ./apps/backend:/app
-  # Use image CMD (runs start.sh to auto-run Alembic then Uvicorn)
->>>>>>> 5301c477
-    depends_on:
-      - postgres
-    ports:
-      - "8000:8000"
     restart: unless-stopped
 
   web:
     build:
       context: ./apps/web
       dockerfile: Dockerfile
-<<<<<<< HEAD
-=======
-    ports:
-      - "5173:5173"
-    volumes:
-      - ./apps/web:/app
-    command: ["pnpm", "dev", "--host"]
-
-  postgres:
-    image: postgres:16
-    container_name: finance-pg
-    restart: unless-stopped
->>>>>>> 5301c477
     environment:
       VITE_API_BASE: http://127.0.0.1:8000
     depends_on:
       - backend
     ports:
       - "5173:5173"
+    volumes:
+      - ./apps/web:/app
+    command: ["pnpm", "dev", "--host"]
     restart: unless-stopped
 
 volumes:
